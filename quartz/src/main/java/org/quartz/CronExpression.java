/*
 * All content copyright Terracotta, Inc., unless otherwise indicated. All rights reserved.
 * Copyright Super iPaaS Integration LLC, an IBM Company 2024
 * 
 * Licensed under the Apache License, Version 2.0 (the "License"); you may not 
 * use this file except in compliance with the License. You may obtain a copy 
 * of the License at 
 * 
 *   http://www.apache.org/licenses/LICENSE-2.0 
 *   
 * Unless required by applicable law or agreed to in writing, software 
 * distributed under the License is distributed on an "AS IS" BASIS, WITHOUT 
 * WARRANTIES OR CONDITIONS OF ANY KIND, either express or implied. See the 
 * License for the specific language governing permissions and limitations 
 * under the License.
 * 
 */

package org.quartz;

import java.io.Serializable;
import java.text.ParseException;
import java.util.Calendar;
import java.util.Date;
import java.util.HashMap;
import java.util.Iterator;
import java.util.Locale;
import java.util.Map;
import java.util.Optional;
import java.util.SortedSet;
import java.util.StringTokenizer;
import java.util.TimeZone;
import java.util.TreeSet;

/**
 * Provides a parser and evaluator for unix-like cron expressions. Cron 
 * expressions provide the ability to specify complex time combinations such as
 * &quot;At 8:00am every Monday through Friday&quot; or &quot;At 1:30am every 
 * last Friday of the month&quot;. 
 * <p>
 * Cron expressions are comprised of 6 required fields and one optional field
 * separated by white space. The fields respectively are described as follows:
 * </p>
 * <table>
 * <caption>Examples of cron expressions and their meanings.</caption>
 * <tr>
 * <th>Field Name</th>
 * <th>&nbsp;</th>
 * <th>Allowed Values</th>
 * <th>&nbsp;</th>
 * <th>Allowed Special Characters</th>
 * </tr>
 * <tr>
 * <td><code>Seconds</code></td>
 * <td>&nbsp;</td>
 * <td><code>0-59</code></td>
 * <td>&nbsp;</td>
 * <td><code>, - * /</code></td>
 * </tr>
 * <tr>
 * <td><code>Minutes</code></td>
 * <td>&nbsp;</td>
 * <td><code>0-59</code></td>
 * <td>&nbsp;</td>
 * <td><code>, - * /</code></td>
 * </tr>
 * <tr>
 * <td><code>Hours</code></td>
 * <td>&nbsp;</td>
 * <td><code>0-23</code></td>
 * <td>&nbsp;</td>
 * <td><code>, - * /</code></td>
 * </tr>
 * <tr>
 * <td><code>Day-of-month</code></td>
 * <td>&nbsp;</td>
 * <td><code>1-31</code></td>
 * <td>&nbsp;</td>
 * <td><code>, - * ? / L W</code></td>
 * </tr>
 * <tr>
 * <td><code>Month</code></td>
 * <td>&nbsp;</td>
 * <td><code>0-11 or JAN-DEC</code></td>
 * <td>&nbsp;</td>
 * <td><code>, - * /</code></td>
 * </tr>
 * <tr>
 * <td><code>Day-of-Week</code></td>
 * <td>&nbsp;</td>
 * <td><code>1-7 or SUN-SAT</code></td>
 * <td>&nbsp;</td>
 * <td><code>, - * ? / L #</code></td>
 * </tr>
 * <tr>
 * <td><code>Year (Optional)</code></td>
 * <td>&nbsp;</td>
 * <td><code>empty, 1970-2199</code></td>
 * <td>&nbsp;</td>
 * <td><code>, - * /</code></td>
 * </tr>
 * </table>
 * <p>
 * The '*' character is used to specify all values. For example, &quot;*&quot; 
 * in the minute field means &quot;every minute&quot;.
 * </p>
 * <p>
 * The '?' character is allowed for the day-of-month and day-of-week fields. It
 * is used to specify 'no specific value'. This is useful when you need to
 * specify something in one of the two fields, but not the other.
 * <p>
 * The '-' character is used to specify ranges For example &quot;10-12&quot; in
 * the hour field means &quot;the hours 10, 11 and 12&quot;.
 * <p>
 * The ',' character is used to specify additional values. For example
 * &quot;MON,WED,FRI&quot; in the day-of-week field means &quot;the days Monday,
 * Wednesday, and Friday&quot;.
 * </p>
 * <p>
 * The '/' character is used to specify increments. For example &quot;0/15&quot;
 * in the seconds field means &quot;the seconds 0, 15, 30, and 45&quot;. And 
 * &quot;5/15&quot; in the seconds field means &quot;the seconds 5, 20, 35, and
 * 50&quot;.  Specifying '*' before the  '/' is equivalent to specifying 0 is
 * the value to start with. Essentially, for each field in the expression, there
 * is a set of numbers that can be turned on or off. For seconds and minutes, 
 * the numbers range from 0 to 59. For hours 0 to 23, for days of the month 0 to
 * 31, and for months 0 to 11 (JAN to DEC). The &quot;/&quot; character simply helps you turn
 * on every &quot;nth&quot; value in the given set. Thus &quot;7/6&quot; in the
 * month field only turns on month &quot;7&quot;, it does NOT mean every 6th 
 * month, please note that subtlety.  
 * </p>
 * <p>
 * The 'L' character is allowed for the day-of-month and day-of-week fields.
 * This character is short-hand for &quot;last&quot;, but it has different 
 * meaning in each of the two fields. For example, the value &quot;L&quot; in 
 * the day-of-month field means &quot;the last day of the month&quot; - day 31 
 * for January, day 28 for February on non-leap years. If used in the 
 * day-of-week field by itself, it simply means &quot;7&quot; or 
 * &quot;SAT&quot;. But if used in the day-of-week field after another value, it
 * means &quot;the last xxx day of the month&quot; - for example &quot;6L&quot;
 * means &quot;the last friday of the month&quot;. You can also specify an offset 
 * from the last day of the month, such as "L-3" which would mean the third-to-last 
 * day of the calendar month. <i>When using the 'L' option, it is important not to 
 * specify lists, or ranges of values, as you'll get confusing/unexpected results.</i>
 * </p>
 * <p>
 * The 'W' character is allowed for the day-of-month field.  This character 
 * is used to specify the weekday (Monday-Friday) nearest the given day.  As an 
 * example, if you were to specify &quot;15W&quot; as the value for the 
 * day-of-month field, the meaning is: &quot;the nearest weekday to the 15th of
 * the month&quot;. So if the 15th is a Saturday, the trigger will fire on 
 * Friday the 14th. If the 15th is a Sunday, the trigger will fire on Monday the
 * 16th. If the 15th is a Tuesday, then it will fire on Tuesday the 15th. 
 * However if you specify &quot;1W&quot; as the value for day-of-month, and the
 * 1st is a Saturday, the trigger will fire on Monday the 3rd, as it will not 
 * 'jump' over the boundary of a month's days.  The 'W' character can only be 
 * specified when the day-of-month is a single day, not a range or list of days.
 * </p>
 * <p>
 * The 'L' and 'W' characters can also be combined for the day-of-month 
 * expression to yield 'LW', which translates to &quot;last weekday of the 
 * month&quot;.
 * </p>
 * <p>
 * The '#' character is allowed for the day-of-week field. This character is
 * used to specify &quot;the nth&quot; XXX day of the month. For example, the 
 * value of &quot;6#3&quot; in the day-of-week field means the third Friday of 
 * the month (day 6 = Friday and &quot;#3&quot; = the 3rd one in the month). 
 * Other examples: &quot;2#1&quot; = the first Monday of the month and 
 * &quot;4#5&quot; = the fifth Wednesday of the month. Note that if you specify
 * &quot;#5&quot; and there is not 5 of the given day-of-week in the month, then
 * no firing will occur that month.  If the '#' character is used, there can
 * only be one expression in the day-of-week field (&quot;3#1,6#3&quot; is 
 * not valid, since there are two expressions).
 * </p>
 * <!--The 'C' character is allowed for the day-of-month and day-of-week fields.
 * This character is short-hand for "calendar". This means values are
 * calculated against the associated calendar, if any. If no calendar is
 * associated, then it is equivalent to having an all-inclusive calendar. A
 * value of "5C" in the day-of-month field means "the first day included by the
 * calendar on or after the 5th". A value of "1C" in the day-of-week field
 * means "the first day included by the calendar on or after Sunday".-->
 * <p>
 * The legal characters and the names of months and days of the week are not
 * case sensitive.
 * 
 * <p>
 * <b>NOTES:</b>
 * </p>
 * <ul>
 * <li>Support for specifying both a day-of-week and a day-of-month value is
 * not complete (you'll need to use the '?' character in one of these fields).
 * </li>
 * <li>Overflowing ranges is supported - that is, having a larger number on 
 * the left hand side than the right. You might do 22-2 to catch 10 o'clock 
 * at night until 2 o'clock in the morning, or you might have NOV-FEB. It is 
 * very important to note that overuse of overflowing ranges creates ranges 
 * that don't make sense and no effort has been made to determine which 
 * interpretation CronExpression chooses. An example would be 
 * "0 0 14-6 ? * FRI-MON". </li>
 * </ul>
 * 
 * 
 * @author Sharada Jambula, James House
 * @author Contributions from Mads Henderson
 * @author Refactoring from CronTrigger to CronExpression by Aaron Craven
 */
public final class CronExpression implements Serializable, Cloneable {

    private static final long serialVersionUID = 12423409423L;
    
    protected static final int SECOND = 0;
    protected static final int MINUTE = 1;
    protected static final int HOUR = 2;
    protected static final int DAY_OF_MONTH = 3;
    protected static final int MONTH = 4;
    protected static final int DAY_OF_WEEK = 5;
    protected static final int YEAR = 6;
    protected static final int ALL_SPEC_INT = 99; // '*'
    protected static final int NO_SPEC_INT = 98; // '?'
    protected static final int MAX_LAST_DAY_OFFSET = 30;
    protected static final int LAST_DAY_OFFSET_START = 32; // "L-30"
    protected static final int LAST_DAY_OFFSET_END = LAST_DAY_OFFSET_START + MAX_LAST_DAY_OFFSET; // 'L'
    protected static final Integer ALL_SPEC = ALL_SPEC_INT;
    protected static final Integer NO_SPEC = NO_SPEC_INT;
    
    protected static final Map<String, Integer> monthMap = new HashMap<String, Integer>(20);
    protected static final Map<String, Integer> dayMap = new HashMap<String, Integer>(60);
    static {
        monthMap.put("JAN", 0);
        monthMap.put("FEB", 1);
        monthMap.put("MAR", 2);
        monthMap.put("APR", 3);
        monthMap.put("MAY", 4);
        monthMap.put("JUN", 5);
        monthMap.put("JUL", 6);
        monthMap.put("AUG", 7);
        monthMap.put("SEP", 8);
        monthMap.put("OCT", 9);
        monthMap.put("NOV", 10);
        monthMap.put("DEC", 11);

        dayMap.put("SUN", 1);
        dayMap.put("MON", 2);
        dayMap.put("TUE", 3);
        dayMap.put("WED", 4);
        dayMap.put("THU", 5);
        dayMap.put("FRI", 6);
        dayMap.put("SAT", 7);
    }

    private final String cronExpression;
    private TimeZone timeZone = null;
    protected transient TreeSet<Integer> seconds;
    protected transient TreeSet<Integer> minutes;
    protected transient TreeSet<Integer> hours;
    protected transient TreeSet<Integer> daysOfMonth;
    protected transient TreeSet<Integer> nearestWeekdays;
    protected transient TreeSet<Integer> months;
    protected transient TreeSet<Integer> daysOfWeek;
    protected transient TreeSet<Integer> years;

<<<<<<< HEAD
    protected transient boolean lastdayOfWeek = false;
    protected transient int nthdayOfWeek = 0;
=======
    protected transient boolean lastDayOfWeek = false;
    protected transient int nthDayOfWeek = 0;
    protected transient boolean lastDayOfMonth = false;
    protected transient boolean nearestWeekday = false;
    protected transient int lastDayOffset = 0;
>>>>>>> 25e11b8f
    protected transient boolean expressionParsed = false;
    
    public static final int MAX_YEAR = Calendar.getInstance().get(Calendar.YEAR) + 100;

    /**
     * Constructs a new <CODE>CronExpression</CODE> based on the specified 
     * parameter.
     * 
     * @param cronExpression String representation of the cron expression the
     *                       new object should represent
     * @throws java.text.ParseException
     *         if the string expression cannot be parsed into a valid 
     *         <CODE>CronExpression</CODE>
     */
    public CronExpression(String cronExpression) throws ParseException {
        if (cronExpression == null) {
            throw new IllegalArgumentException("cronExpression cannot be null");
        }
        
        this.cronExpression = cronExpression.toUpperCase(Locale.US);
        
        buildExpression(this.cronExpression);
    }
    
    /**
     * Constructs a new {@code CronExpression} as a copy of an existing
     * instance.
     * 
     * @param expression
     *            The existing cron expression to be copied
     */
    public CronExpression(CronExpression expression) {
        /*
         * We don't call the other constructor here since we need to swallow the
         * ParseException. We also elide some of the sanity checking as it is
         * not logically trippable.
         */
        this.cronExpression = expression.getCronExpression();
        try {
            buildExpression(cronExpression);
        } catch (ParseException ex) {
            throw new AssertionError("Could not parse expression!", ex);
        }
        if (expression.getTimeZone() != null) {
            setTimeZone((TimeZone) expression.getTimeZone().clone());
        }
    }

    /**
     * Indicates whether the given date satisfies the cron expression. Note that
     * milliseconds are ignored, so two Dates falling on different milliseconds
     * of the same second will always have the same result here.
     * 
     * @param date the date to evaluate
     * @return a boolean indicating whether the given date satisfies the cron
     *         expression
     */
    public boolean isSatisfiedBy(Date date) {
        Calendar testDateCal = Calendar.getInstance(getTimeZone());
        testDateCal.setTime(date);
        testDateCal.set(Calendar.MILLISECOND, 0);
        Date originalDate = testDateCal.getTime();
        
        testDateCal.add(Calendar.SECOND, -1);
        
        Date timeAfter = getTimeAfter(testDateCal.getTime());

        return ((timeAfter != null) && (timeAfter.equals(originalDate)));
    }
    
    /**
     * Returns the next date/time <I>after</I> the given date/time which
     * satisfies the cron expression.
     * 
     * @param date the date/time at which to begin the search for the next valid
     *             date/time
     * @return the next valid date/time
     */
    public Date getNextValidTimeAfter(Date date) {
        return getTimeAfter(date);
    }
    
    /**
     * Returns the next date/time <I>after</I> the given date/time which does
     * <I>not</I> satisfy the expression
     * 
     * @param date the date/time at which to begin the search for the next 
     *             invalid date/time
     * @return the next valid date/time
     */
    public Date getNextInvalidTimeAfter(Date date) {
        long difference = 1000;
        
        //move back to the nearest second so differences will be accurate
        Calendar adjustCal = Calendar.getInstance(getTimeZone());
        adjustCal.setTime(date);
        adjustCal.set(Calendar.MILLISECOND, 0);
        Date lastDate = adjustCal.getTime();
        
        Date newDate;
        
        //FUTURE_TODO: (QUARTZ-481) IMPROVE THIS! The following is a BAD solution to this problem. Performance will be very bad here, depending on the cron expression. It is, however A solution.
        
        //keep getting the next included time until it's farther than one second
        // apart. At that point, lastDate is the last valid fire time. We return
        // the second immediately following it.
        while (difference == 1000) {
            newDate = getTimeAfter(lastDate);
            if(newDate == null)
                break;
            
            difference = newDate.getTime() - lastDate.getTime();
            
            if (difference == 1000) {
                lastDate = newDate;
            }
        }
        
        return new Date(lastDate.getTime() + 1000);
    }
    
    /**
     * Returns the time zone for which this <code>CronExpression</code> 
     * will be resolved.
     */
    public TimeZone getTimeZone() {
        if (timeZone == null) {
            timeZone = TimeZone.getDefault();
        }

        return timeZone;
    }

    /**
     * Sets the time zone for which  this <code>CronExpression</code> 
     * will be resolved.
     */
    public void setTimeZone(TimeZone timeZone) {
        this.timeZone = timeZone;
    }
    
    /**
     * Returns the string representation of the <CODE>CronExpression</CODE>
     * 
     * @return a string representation of the <CODE>CronExpression</CODE>
     */
    @Override
    public String toString() {
        return cronExpression;
    }

    /**
     * Indicates whether the specified cron expression can be parsed into a 
     * valid cron expression
     * 
     * @param cronExpression the expression to evaluate
     * @return a boolean indicating whether the given expression is a valid cron
     *         expression
     */
    public static boolean isValidExpression(String cronExpression) {
        
        try {
            new CronExpression(cronExpression);
        } catch (ParseException pe) {
            return false;
        }
        
        return true;
    }

    public static void validateExpression(String cronExpression) throws ParseException {
        
        new CronExpression(cronExpression);
    }
    
    
    ////////////////////////////////////////////////////////////////////////////
    //
    // Expression Parsing Functions
    //
    ////////////////////////////////////////////////////////////////////////////

    protected void buildExpression(String expression) throws ParseException {
        expressionParsed = true;

        try {

            if (seconds == null) {
                seconds = new TreeSet<Integer>();
            }
            if (minutes == null) {
                minutes = new TreeSet<Integer>();
            }
            if (hours == null) {
                hours = new TreeSet<Integer>();
            }
            if (daysOfMonth == null) {
                daysOfMonth = new TreeSet<Integer>();
            }
            if (nearestWeekdays == null) {
                nearestWeekdays = new TreeSet<Integer>();
            }
            if (months == null) {
                months = new TreeSet<Integer>();
            }
            if (daysOfWeek == null) {
                daysOfWeek = new TreeSet<Integer>();
            }
            if (years == null) {
                years = new TreeSet<Integer>();
            }

            int exprOn = SECOND;

            StringTokenizer exprsTok = new StringTokenizer(expression, " \t",
                    false);

            while (exprsTok.hasMoreTokens() && exprOn <= YEAR) {
                String expr = exprsTok.nextToken().trim();

                // throw an exception if L is used with other days of the week
                if(exprOn == DAY_OF_WEEK && expr.indexOf('L') != -1 && expr.length() > 1  && expr.contains(",")) {
                    throw new ParseException("Support for specifying 'L' with other days of the week is not implemented", -1);
                }
                if(exprOn == DAY_OF_WEEK && expr.indexOf('#') != -1 && expr.indexOf('#', expr.indexOf('#') +1) != -1) {
                    throw new ParseException("Support for specifying multiple \"nth\" days is not implemented.", -1);
                }
                
                StringTokenizer vTok = new StringTokenizer(expr, ",");
                while (vTok.hasMoreTokens()) {
                    String v = vTok.nextToken();
                    storeExpressionVals(0, v, exprOn);
                }

                exprOn++;
            }

            if (exprOn <= DAY_OF_WEEK) {
                throw new ParseException("Unexpected end of expression.",
                            expression.length());
            }

            if (exprOn <= YEAR) {
                storeExpressionVals(0, "*", YEAR);
            }

            TreeSet<Integer> dow = getSet(DAY_OF_WEEK);
            TreeSet<Integer> dom = getSet(DAY_OF_MONTH);

            // Copying the logic from the UnsupportedOperationException below
            boolean dayOfMSpec = !dom.contains(NO_SPEC);
            boolean dayOfWSpec = !dow.contains(NO_SPEC);

            if (!dayOfMSpec || dayOfWSpec) {
                if (!dayOfWSpec || dayOfMSpec) {
                    throw new ParseException(
                            "Support for specifying both a day-of-week AND a day-of-month parameter is not implemented.", 0);
                }
            }
        } catch (ParseException pe) {
            throw pe;
        } catch (Exception e) {
            throw new ParseException("Illegal cron expression format ("
                    + e.toString() + ")", 0);
        }
    }

    protected int storeExpressionVals(int pos, String s, int type)
        throws ParseException {

        int incr = 0;
        int i = skipWhiteSpace(pos, s);
        if (i >= s.length()) {
            return i;
        }
        char c = s.charAt(i);
        if ((c >= 'A') && (c <= 'Z') && (!s.equals("L")) && (!s.equals("LW")) && (!s.matches("^L-[0-9]*[W]?"))) {
            String sub = s.substring(i, i + 3);
            int sval = -1;
            int eval = -1;
            if (type == MONTH) {
                sval = getMonthNumber(sub) + 1;
                if (sval <= 0) {
                    throw new ParseException("Invalid Month value: '" + sub + "'", i);
                }
                if (s.length() > i + 3) {
                    c = s.charAt(i + 3);
                    if (c == '-') {
                        i += 4;
                        sub = s.substring(i, i + 3);
                        eval = getMonthNumber(sub) + 1;
                        if (eval <= 0) {
                            throw new ParseException("Invalid Month value: '" + sub + "'", i);
                        }
                    }
                }
            } else if (type == DAY_OF_WEEK) {
                sval = getDayOfWeekNumber(sub);
                if (sval < 0) {
                    throw new ParseException("Invalid Day-of-Week value: '"
                                + sub + "'", i);
                }
                if (s.length() > i + 3) {
                    c = s.charAt(i + 3);
                    if (c == '-') {
                        i += 4;
                        sub = s.substring(i, i + 3);
                        eval = getDayOfWeekNumber(sub);
                        if (eval < 0) {
                            throw new ParseException(
                                    "Invalid Day-of-Week value: '" + sub
                                        + "'", i);
                        }
                    } else if (c == '#') {
                        try {
                            i += 4;
                            nthDayOfWeek = Integer.parseInt(s.substring(i));
                            if (nthDayOfWeek < 1 || nthDayOfWeek > 5) {
                                throw new Exception();
                            }
                        } catch (Exception e) {
                            throw new ParseException(
                                    "A numeric value between 1 and 5 must follow the '#' option",
                                    i);
                        }
                    } else if (c == 'L') {
                        lastDayOfWeek = true;
                        i++;
                    }
                }

            } else {
                throw new ParseException(
                        "Illegal characters for this position: '" + sub + "'",
                        i);
            }
            if (eval != -1) {
                incr = 1;
            }
            addToSet(sval, eval, incr, type);
            return (i + 3);
        }

        if (c == '?') {
            i++;
            if ((i + 1) < s.length() 
                    && (s.charAt(i) != ' ' && s.charAt(i + 1) != '\t')) {
                throw new ParseException("Illegal character after '?': "
                            + s.charAt(i), i);
            }
            if (type != DAY_OF_WEEK && type != DAY_OF_MONTH) {
                throw new ParseException(
                            "'?' can only be specified for Day-of-Month or Day-of-Week.",
                            i);
            }
<<<<<<< HEAD
            if (type == DAY_OF_WEEK) {
                if (!daysOfMonth.isEmpty() && daysOfMonth.last() == NO_SPEC_INT) {
=======
            if (type == DAY_OF_WEEK && !lastDayOfMonth) {
                int val = daysOfMonth.last();
                if (val == NO_SPEC_INT) {
>>>>>>> 25e11b8f
                    throw new ParseException(
                                "'?' can only be specified for Day-of-Month -OR- Day-of-Week.",
                                i);
                }
            }

            addToSet(NO_SPEC_INT, -1, 0, type);
            return i;
        }

        if (c == '*' || c == '/') {
            if (c == '*' && (i + 1) >= s.length()) {
                addToSet(ALL_SPEC_INT, -1, incr, type);
                return i + 1;
            } else if (c == '/'
                    && ((i + 1) >= s.length() || s.charAt(i + 1) == ' ' || s
                            .charAt(i + 1) == '\t')) { 
                throw new ParseException("'/' must be followed by an integer.", i);
            } else if (c == '*') {
                i++;
            }
            c = s.charAt(i);
            if (c == '/') { // is an increment specified?
                i++;
                if (i >= s.length()) {
                    throw new ParseException("Unexpected end of string.", i);
                }

                incr = getNumericValue(s, i);

                i++;
                if (incr > 10) {
                    i++;
                }
                checkIncrementRange(incr, type, i);
            } else {
                incr = 1;
            }

            addToSet(ALL_SPEC_INT, -1, incr, type);
            return i;
        } else if (c == 'L') {
            i++;
<<<<<<< HEAD
            if (type == DAY_OF_WEEK) {
                addToSet(7, 7, 0, type);
            }
            if (type == DAY_OF_MONTH) {
                int dom = LAST_DAY_OFFSET_END;
                boolean nearestWeekday = false;
                if (s.length() > i) {
=======
            if (type == DAY_OF_MONTH) {
                lastDayOfMonth = true;
            }
            if (type == DAY_OF_WEEK) {
                addToSet(7, 7, 0, type);
            }
            if(type == DAY_OF_MONTH && s.length() > i) {
                c = s.charAt(i);
                if(c == '-') {
                    ValueSet vs = getValue(0, s, i+1);
                    lastDayOffset = vs.value;
                    if(lastDayOffset > 30)
                        throw new ParseException("Offset from last day must be <= 30", i+1);
                    i = vs.pos;
                }                        
                if(s.length() > i) {
>>>>>>> 25e11b8f
                    c = s.charAt(i);
                    if (c == '-') {
                        ValueSet vs = getValue(0, s, i + 1);
                        int offset = vs.value;
                        if (offset > MAX_LAST_DAY_OFFSET)
                            throw new ParseException("Offset from last day must be <= " + MAX_LAST_DAY_OFFSET, i + 1);
                        dom -= offset;
                        i = vs.pos;
                    }
                    if (s.length() > i) {
                        c = s.charAt(i);
                        if (c == 'W') {
                            nearestWeekday = true;
                            i++;
                        }
                    }
                }
                if (nearestWeekday) {
                    nearestWeekdays.add(dom);
                } else {
                    daysOfMonth.add(dom);
                }
            }
            return i;
        } else if (c >= '0' && c <= '9') {
            int val = Integer.parseInt(String.valueOf(c));
            i++;
            if (i >= s.length()) {
                addToSet(val, -1, -1, type);
            } else {
                c = s.charAt(i);
                if (c >= '0' && c <= '9') {
                    ValueSet vs = getValue(val, s, i);
                    val = vs.value;
                    i = vs.pos;
                }
                i = checkNext(i, s, val, type);
                return i;
            }
        } else {
            throw new ParseException("Unexpected character: " + c, i);
        }

        return i;
    }

    private void checkIncrementRange(int incr, int type, int idxPos) throws ParseException {
        if (incr > 59 && (type == SECOND || type == MINUTE)) {
            throw new ParseException("Increment > 60 : " + incr, idxPos);
        } else if (incr > 23 && (type == HOUR)) {
            throw new ParseException("Increment > 24 : " + incr, idxPos);
        } else if (incr > 31 && (type == DAY_OF_MONTH)) {
            throw new ParseException("Increment > 31 : " + incr, idxPos);
        } else if (incr > 7 && (type == DAY_OF_WEEK)) {
            throw new ParseException("Increment > 7 : " + incr, idxPos);
        } else if (incr > 12 && (type == MONTH)) {
            throw new ParseException("Increment > 12 : " + incr, idxPos);
        }
    }

    protected int checkNext(int pos, String s, int val, int type)
        throws ParseException {
        
        int end = -1;
        int i = pos;

        if (i >= s.length()) {
            addToSet(val, end, -1, type);
            return i;
        }

        char c = s.charAt(pos);

        if (c == 'L') {
            if (type == DAY_OF_WEEK) {
                if(val < 1 || val > 7)
                    throw new ParseException("Day-of-Week values must be between 1 and 7", -1);
                lastDayOfWeek = true;
            } else {
                throw new ParseException("'L' option is not valid here. (pos=" + i + ")", i);
            }
            TreeSet<Integer> set = getSet(type);
            set.add(val);
            i++;
            return i;
        }
        
        if (c == 'W') {
            if (type != DAY_OF_MONTH) {
                throw new ParseException("'W' option is not valid here. (pos=" + i + ")", i);
            }
            if(val > 31)
                throw new ParseException("The 'W' option does not make sense with values larger than 31 (max number of days in a month)", i);
            nearestWeekdays.add(val);
            i++;
            return i;
        }

        if (c == '#') {
            if (type != DAY_OF_WEEK) {
                throw new ParseException("'#' option is not valid here. (pos=" + i + ")", i);
            }
            i++;
            try {
                nthDayOfWeek = Integer.parseInt(s.substring(i));
                if (nthDayOfWeek < 1 || nthDayOfWeek > 5) {
                    throw new Exception();
                }
            } catch (Exception e) {
                throw new ParseException(
                        "A numeric value between 1 and 5 must follow the '#' option",
                        i);
            }

            TreeSet<Integer> set = getSet(type);
            set.add(val);
            i++;
            return i;
        }

        if (c == '-') {
            i++;
            c = s.charAt(i);
            int v = Integer.parseInt(String.valueOf(c));
            end = v;
            i++;
            if (i >= s.length()) {
                addToSet(val, end, 1, type);
                return i;
            }
            c = s.charAt(i);
            if (c >= '0' && c <= '9') {
                ValueSet vs = getValue(v, s, i);
                end = vs.value;
                i = vs.pos;
            }
            if (i < s.length() && ((c = s.charAt(i)) == '/')) {
                i++;
                c = s.charAt(i);
                int v2 = Integer.parseInt(String.valueOf(c));
                i++;
                if (i >= s.length()) {
                    addToSet(val, end, v2, type);
                    return i;
                }
                c = s.charAt(i);
                if (c >= '0' && c <= '9') {
                    ValueSet vs = getValue(v2, s, i);
                    int v3 = vs.value;
                    addToSet(val, end, v3, type);
                    i = vs.pos;
                    return i;
                } else {
                    addToSet(val, end, v2, type);
                    return i;
                }
            } else {
                addToSet(val, end, 1, type);
                return i;
            }
        }

        if (c == '/') {
            if ((i + 1) >= s.length() || s.charAt(i + 1) == ' ' || s.charAt(i + 1) == '\t') {
                throw new ParseException("'/' must be followed by an integer.", i);
            }

            i++;
            c = s.charAt(i);
            int v2 = Integer.parseInt(String.valueOf(c));
            i++;
            if (i >= s.length()) {
                checkIncrementRange(v2, type, i);
                addToSet(val, end, v2, type);
                return i;
            }
            c = s.charAt(i);
            if (c >= '0' && c <= '9') {
                ValueSet vs = getValue(v2, s, i);
                int v3 = vs.value;
                checkIncrementRange(v3, type, i);
                addToSet(val, end, v3, type);
                i = vs.pos;
                return i;
            } else {
                throw new ParseException("Unexpected character '" + c + "' after '/'", i);
            }
        }

        addToSet(val, end, 0, type);
        i++;
        return i;
    }

    public String getCronExpression() {
        return cronExpression;
    }
    
    public String getExpressionSummary() {
        StringBuilder buf = new StringBuilder();

        buf.append("seconds: ");
        buf.append(getExpressionSetSummary(seconds));
        buf.append("\n");
        buf.append("minutes: ");
        buf.append(getExpressionSetSummary(minutes));
        buf.append("\n");
        buf.append("hours: ");
        buf.append(getExpressionSetSummary(hours));
        buf.append("\n");
        buf.append("daysOfMonth: ");
        buf.append(getExpressionSetSummary(daysOfMonth));
        buf.append("\n");
        buf.append("nearestWeekdays: ");
        buf.append(getExpressionSetSummary(nearestWeekdays));
        buf.append("\n");
        buf.append("months: ");
        buf.append(getExpressionSetSummary(months));
        buf.append("\n");
        buf.append("daysOfWeek: ");
        buf.append(getExpressionSetSummary(daysOfWeek));
        buf.append("\n");
        buf.append("lastDayOfWeek: ");
        buf.append(lastDayOfWeek);
        buf.append("\n");
<<<<<<< HEAD
        buf.append("NthDayOfWeek: ");
        buf.append(nthdayOfWeek);
        buf.append("\n");
=======
        buf.append("nearestWeekday: ");
        buf.append(nearestWeekday);
        buf.append("\n");
        buf.append("nthDayOfWeek: ");
        buf.append(nthDayOfWeek);
        buf.append("\n");
        buf.append("lastDayOfMonth: ");
        buf.append(lastDayOfMonth);
        buf.append("\n");
>>>>>>> 25e11b8f
        buf.append("years: ");
        buf.append(getExpressionSetSummary(years));
        buf.append("\n");

        return buf.toString();
    }

    protected String getExpressionSetSummary(java.util.Set<Integer> set) {

        if (set.contains(NO_SPEC)) {
            return "?";
        }
        if (set.contains(ALL_SPEC)) {
            return "*";
        }

        StringBuilder buf = new StringBuilder();

        Iterator<Integer> itr = set.iterator();
        boolean first = true;
        while (itr.hasNext()) {
            Integer iVal = itr.next();
            String val = iVal.toString();
            if (!first) {
                buf.append(",");
            }
            buf.append(val);
            first = false;
        }

        return buf.toString();
    }

    protected String getExpressionSetSummary(java.util.ArrayList<Integer> list) {

        if (list.contains(NO_SPEC)) {
            return "?";
        }
        if (list.contains(ALL_SPEC)) {
            return "*";
        }

        StringBuilder buf = new StringBuilder();

        Iterator<Integer> itr = list.iterator();
        boolean first = true;
        while (itr.hasNext()) {
            Integer iVal = itr.next();
            String val = iVal.toString();
            if (!first) {
                buf.append(",");
            }
            buf.append(val);
            first = false;
        }

        return buf.toString();
    }

    protected int skipWhiteSpace(int i, String s) {
        for (; i < s.length() && (s.charAt(i) == ' ' || s.charAt(i) == '\t'); i++) {
            ;
        }

        return i;
    }

    protected int findNextWhiteSpace(int i, String s) {
        for (; i < s.length() && (s.charAt(i) != ' ' || s.charAt(i) != '\t'); i++) {
            ;
        }

        return i;
    }

    protected void addToSet(int val, int end, int incr, int type)
        throws ParseException {
        
        TreeSet<Integer> set = getSet(type);

        if (type == SECOND || type == MINUTE) {
            if ((val < 0 || val > 59 || end > 59) && (val != ALL_SPEC_INT)) {
                throw new ParseException(
                        "Minute and Second values must be between 0 and 59",
                        -1);
            }
        } else if (type == HOUR) {
            if ((val < 0 || val > 23 || end > 23) && (val != ALL_SPEC_INT)) {
                throw new ParseException(
                        "Hour values must be between 0 and 23", -1);
            }
        } else if (type == DAY_OF_MONTH) {
            if ((val < 1 || val > 31 || end > 31) && (val != ALL_SPEC_INT) 
                    && (val != NO_SPEC_INT)) {
                throw new ParseException(
                        "Day of month values must be between 1 and 31", -1);
            }
        } else if (type == MONTH) {
            if ((val < 1 || val > 12 || end > 12) && (val != ALL_SPEC_INT)) {
                throw new ParseException(
                        "Month values must be between 1 and 12", -1);
            }
        } else if (type == DAY_OF_WEEK) {
            if ((val == 0 || val > 7 || end > 7) && (val != ALL_SPEC_INT)
                    && (val != NO_SPEC_INT)) {
                throw new ParseException(
                        "Day-of-Week values must be between 1 and 7", -1);
            }
        }

        if ((incr == 0 || incr == -1) && val != ALL_SPEC_INT) {
            if (val != -1) {
                set.add(val);
            } else {
                set.add(NO_SPEC);
            }
            
            return;
        }

        int startAt = val;
        int stopAt = end;

        if (val == ALL_SPEC_INT && incr <= 0) {
            incr = 1;
            set.add(ALL_SPEC); // put in a marker, but also fill values
        }

        if (type == SECOND || type == MINUTE) {
            if (stopAt == -1) {
                stopAt = 59;
            }
            if (startAt == -1 || startAt == ALL_SPEC_INT) {
                startAt = 0;
            }
        } else if (type == HOUR) {
            if (stopAt == -1) {
                stopAt = 23;
            }
            if (startAt == -1 || startAt == ALL_SPEC_INT) {
                startAt = 0;
            }
        } else if (type == DAY_OF_MONTH) {
            if (stopAt == -1) {
                stopAt = 31;
            }
            if (startAt == -1 || startAt == ALL_SPEC_INT) {
                startAt = 1;
            }
        } else if (type == MONTH) {
            if (stopAt == -1) {
                stopAt = 12;
            }
            if (startAt == -1 || startAt == ALL_SPEC_INT) {
                startAt = 1;
            }
        } else if (type == DAY_OF_WEEK) {
            if (stopAt == -1) {
                stopAt = 7;
            }
            if (startAt == -1 || startAt == ALL_SPEC_INT) {
                startAt = 1;
            }
        } else if (type == YEAR) {
            if (stopAt == -1) {
                stopAt = MAX_YEAR;
            }
            if (startAt == -1 || startAt == ALL_SPEC_INT) {
                startAt = 1970;
            }
        }

        // if the end of the range is before the start, then we need to overflow into 
        // the next day, month etc. This is done by adding the maximum amount for that 
        // type, and using modulus max to determine the value being added.
        int max = -1;
        if (stopAt < startAt) {
            switch (type) {
              case       SECOND : max = 60; break;
              case       MINUTE : max = 60; break;
              case         HOUR : max = 24; break;
              case        MONTH : max = 12; break;
              case  DAY_OF_WEEK : max = 7;  break;
              case DAY_OF_MONTH : max = 31; break;
              case         YEAR : throw new IllegalArgumentException("Start year must be less than stop year");
              default           : throw new IllegalArgumentException("Unexpected type encountered");
            }
            stopAt += max;
        }

        for (int i = startAt; i <= stopAt; i += incr) {
            if (max == -1) {
                // ie: there's no max to overflow over
                set.add(i);
            } else {
                // take the modulus to get the real value
                int i2 = i % max;

                // 1-indexed ranges should not include 0, and should include their max
                if (i2 == 0 && (type == MONTH || type == DAY_OF_WEEK || type == DAY_OF_MONTH) ) {
                    i2 = max;
                }

                set.add(i2);
            }
        }
    }

    TreeSet<Integer> getSet(int type) {
        switch (type) {
            case SECOND:
                return seconds;
            case MINUTE:
                return minutes;
            case HOUR:
                return hours;
            case DAY_OF_MONTH:
                return daysOfMonth;
            case MONTH:
                return months;
            case DAY_OF_WEEK:
                return daysOfWeek;
            case YEAR:
                return years;
            default:
                return null;
        }
    }

    protected ValueSet getValue(int v, String s, int i) {
        char c = s.charAt(i);
        StringBuilder s1 = new StringBuilder(String.valueOf(v));
        while (c >= '0' && c <= '9') {
            s1.append(c);
            i++;
            if (i >= s.length()) {
                break;
            }
            c = s.charAt(i);
        }
        ValueSet val = new ValueSet();
        
        val.pos = (i < s.length()) ? i : i + 1;
        val.value = Integer.parseInt(s1.toString());
        return val;
    }

    protected int getNumericValue(String s, int i) {
        int endOfVal = findNextWhiteSpace(i, s);
        String val = s.substring(i, endOfVal);
        return Integer.parseInt(val);
    }

    protected int getMonthNumber(String s) {
        Integer integer = monthMap.get(s);

        if (integer == null) {
            return -1;
        }

        return integer;
    }

    protected int getDayOfWeekNumber(String s) {
        Integer integer = dayMap.get(s);

        if (integer == null) {
            return -1;
        }

        return integer;
    }

    ////////////////////////////////////////////////////////////////////////////
    //
    // Computation Functions
    //
    ////////////////////////////////////////////////////////////////////////////

    public Date getTimeAfter(Date afterTime) {

        // Computation is based on Gregorian year only.
        Calendar cl = new java.util.GregorianCalendar(getTimeZone()); 

        // move ahead one second, since we're computing the time *after* the
        // given time
        afterTime = new Date(afterTime.getTime() + 1000);
        // CronTrigger does not deal with milliseconds
        cl.setTime(afterTime);
        cl.set(Calendar.MILLISECOND, 0);

        boolean gotOne = false;
        // loop until we've computed the next time, or we've past the endTime
        while (!gotOne) {

            //if (endTime != null && cl.getTime().after(endTime)) return null;
            if(cl.get(Calendar.YEAR) > 2999) { // prevent endless loop...
                return null;
            }

            SortedSet<Integer> st = null;
            int t = 0;

            int sec = cl.get(Calendar.SECOND);
            int min = cl.get(Calendar.MINUTE);

            // get second.................................................
            st = seconds.tailSet(sec);
            if (st != null && st.size() != 0) {
                sec = st.first();
            } else {
                sec = seconds.first();
                min++;
                cl.set(Calendar.MINUTE, min);
            }
            cl.set(Calendar.SECOND, sec);

            min = cl.get(Calendar.MINUTE);
            int hr = cl.get(Calendar.HOUR_OF_DAY);
            t = -1;

            // get minute.................................................
            st = minutes.tailSet(min);
            if (st != null && st.size() != 0) {
                t = min;
                min = st.first();
            } else {
                min = minutes.first();
                hr++;
            }
            if (min != t) {
                cl.set(Calendar.SECOND, 0);
                cl.set(Calendar.MINUTE, min);
                setCalendarHour(cl, hr);
                continue;
            }
            cl.set(Calendar.MINUTE, min);

            hr = cl.get(Calendar.HOUR_OF_DAY);
            int day = cl.get(Calendar.DAY_OF_MONTH);
            t = -1;

            // get hour...................................................
            st = hours.tailSet(hr);
            if (st != null && st.size() != 0) {
                t = hr;
                hr = st.first();
            } else {
                hr = hours.first();
                day++;
            }
            if (hr != t) {
                cl.set(Calendar.SECOND, 0);
                cl.set(Calendar.MINUTE, 0);
                cl.set(Calendar.DAY_OF_MONTH, day);
                setCalendarHour(cl, hr);
                continue;
            }
            cl.set(Calendar.HOUR_OF_DAY, hr);

            day = cl.get(Calendar.DAY_OF_MONTH);
            int mon = cl.get(Calendar.MONTH) + 1;
            // '+ 1' because calendar is 0-based for this field, and we are
            // 1-based
            t = -1;
            int tmon = mon;
            
            // get day...................................................
            boolean dayOfMSpec = !daysOfMonth.contains(NO_SPEC);
            boolean dayOfWSpec = !daysOfWeek.contains(NO_SPEC);
            if (dayOfMSpec && !dayOfWSpec) { // get day by day of month rule
<<<<<<< HEAD
                Optional<Integer> smallestDay = findSmallestDay(day, mon, cl.get(Calendar.YEAR), daysOfMonth);
                Optional<Integer> smallestDayForWeekday = findSmallestDay(day, mon, cl.get(Calendar.YEAR), nearestWeekdays);
                t = day;
                day = -1;
                if (smallestDayForWeekday.isPresent()) {
                    day = smallestDayForWeekday.get();
=======
                st = daysOfMonth.tailSet(day);
                if (lastDayOfMonth) {
                    if(!nearestWeekday) {
                        t = day;
                        day = getLastDayOfMonth(mon, cl.get(Calendar.YEAR));
                        day -= lastDayOffset;
                        if(t > day) {
                            mon++;
                            if(mon > 12) { 
                                mon = 1;
                                tmon = 3333; // ensure test of mon != tmon further below fails
                                cl.add(Calendar.YEAR, 1);
                            }
                            day = 1;
                        }
                    } else {
                        t = day;
                        day = getLastDayOfMonth(mon, cl.get(Calendar.YEAR));
                        day -= lastDayOffset;
                        
                        java.util.Calendar tcal = java.util.Calendar.getInstance(getTimeZone());
                        tcal.set(Calendar.SECOND, 0);
                        tcal.set(Calendar.MINUTE, 0);
                        tcal.set(Calendar.HOUR_OF_DAY, 0);
                        tcal.set(Calendar.DAY_OF_MONTH, day);
                        tcal.set(Calendar.MONTH, mon - 1);
                        tcal.set(Calendar.YEAR, cl.get(Calendar.YEAR));
                        
                        int ldom = getLastDayOfMonth(mon, cl.get(Calendar.YEAR));
                        int dow = tcal.get(Calendar.DAY_OF_WEEK);

                        if(dow == Calendar.SATURDAY && day == 1) {
                            day += 2;
                        } else if(dow == Calendar.SATURDAY) {
                            day -= 1;
                        } else if(dow == Calendar.SUNDAY && day == ldom) { 
                            day -= 2;
                        } else if(dow == Calendar.SUNDAY) { 
                            day += 1;
                        }
                    
                        tcal.set(Calendar.SECOND, sec);
                        tcal.set(Calendar.MINUTE, min);
                        tcal.set(Calendar.HOUR_OF_DAY, hr);
                        tcal.set(Calendar.DAY_OF_MONTH, day);
                        tcal.set(Calendar.MONTH, mon - 1);
                        Date nTime = tcal.getTime();
                        if(nTime.before(afterTime)) {
                            day = 1;
                            mon++;
                        }
                    }
                } else if(nearestWeekday) {
                    t = day;
                    day = daysOfMonth.first();
>>>>>>> 25e11b8f

                    java.util.Calendar tcal = java.util.Calendar.getInstance(getTimeZone());
                    tcal.set(Calendar.SECOND, 0);
                    tcal.set(Calendar.MINUTE, 0);
                    tcal.set(Calendar.HOUR_OF_DAY, 0);
                    tcal.set(Calendar.DAY_OF_MONTH, day);
                    tcal.set(Calendar.MONTH, mon - 1);
                    tcal.set(Calendar.YEAR, cl.get(Calendar.YEAR));
                    
                    int ldom = getLastDayOfMonth(mon, cl.get(Calendar.YEAR));
                    int dow = tcal.get(Calendar.DAY_OF_WEEK);

                    if(dow == Calendar.SATURDAY && day == 1) {
                        day += 2;
                    } else if(dow == Calendar.SATURDAY) {
                        day -= 1;
                    } else if(dow == Calendar.SUNDAY && day == ldom) { 
                        day -= 2;
                    } else if(dow == Calendar.SUNDAY) { 
                        day += 1;
                    }
                        
                
                    tcal.set(Calendar.SECOND, sec);
                    tcal.set(Calendar.MINUTE, min);
                    tcal.set(Calendar.HOUR_OF_DAY, hr);
                    tcal.set(Calendar.DAY_OF_MONTH, day);
                    tcal.set(Calendar.MONTH, mon - 1);
                    Date nTime = tcal.getTime();
                    if(nTime.before(afterTime)) {
                        day = -1;
                    }
                }
                if (smallestDay.isPresent()) {
                    if (day == -1 || smallestDay.get() < day) {
                        day = smallestDay.get();
                    }
                } else if (day == -1) {
                    day = 1;
                    mon++;
                }
                if (day != t || mon != tmon) {
                    cl.set(Calendar.SECOND, 0);
                    cl.set(Calendar.MINUTE, 0);
                    cl.set(Calendar.HOUR_OF_DAY, 0);
                    cl.set(Calendar.DAY_OF_MONTH, day);
                    cl.set(Calendar.MONTH, mon - 1);
                    // '- 1' because calendar is 0-based for this field, and we
                    // are 1-based
                    continue;
                }
            } else if (dayOfWSpec && !dayOfMSpec) { // get day by day of week rule
                if (lastDayOfWeek) { // are we looking for the last XXX day of
                    // the month?
                    int dow = daysOfWeek.first(); // desired
                    // d-o-w
                    int cDow = cl.get(Calendar.DAY_OF_WEEK); // current d-o-w
                    int daysToAdd = 0;
                    if (cDow < dow) {
                        daysToAdd = dow - cDow;
                    }
                    if (cDow > dow) {
                        daysToAdd = dow + (7 - cDow);
                    }

                    int lDay = getLastDayOfMonth(mon, cl.get(Calendar.YEAR));

                    if (day + daysToAdd > lDay) { // did we already miss the
                        // last one?
                        cl.set(Calendar.SECOND, 0);
                        cl.set(Calendar.MINUTE, 0);
                        cl.set(Calendar.HOUR_OF_DAY, 0);
                        cl.set(Calendar.DAY_OF_MONTH, 1);
                        cl.set(Calendar.MONTH, mon);
                        // no '- 1' here because we are promoting the month
                        continue;
                    }

                    // find date of last occurrence of this day in this month...
                    while ((day + daysToAdd + 7) <= lDay) {
                        daysToAdd += 7;
                    }

                    day += daysToAdd;

                    if (daysToAdd > 0) {
                        cl.set(Calendar.SECOND, 0);
                        cl.set(Calendar.MINUTE, 0);
                        cl.set(Calendar.HOUR_OF_DAY, 0);
                        cl.set(Calendar.DAY_OF_MONTH, day);
                        cl.set(Calendar.MONTH, mon - 1);
                        // '- 1' here because we are not promoting the month
                        continue;
                    }

                } else if (nthDayOfWeek != 0) {
                    // are we looking for the Nth XXX day in the month?
                    int dow = daysOfWeek.first(); // desired
                    // d-o-w
                    int cDow = cl.get(Calendar.DAY_OF_WEEK); // current d-o-w
                    int daysToAdd = 0;
                    if (cDow < dow) {
                        daysToAdd = dow - cDow;
                    } else if (cDow > dow) {
                        daysToAdd = dow + (7 - cDow);
                    }

                    boolean dayShifted = false;
                    if (daysToAdd > 0) {
                        dayShifted = true;
                    }

                    day += daysToAdd;
                    int weekOfMonth = day / 7;
                    if (day % 7 > 0) {
                        weekOfMonth++;
                    }

                    daysToAdd = (nthDayOfWeek - weekOfMonth) * 7;
                    day += daysToAdd;
                    if (daysToAdd < 0
                            || day > getLastDayOfMonth(mon, cl
                                    .get(Calendar.YEAR))) {
                        cl.set(Calendar.SECOND, 0);
                        cl.set(Calendar.MINUTE, 0);
                        cl.set(Calendar.HOUR_OF_DAY, 0);
                        cl.set(Calendar.DAY_OF_MONTH, 1);
                        cl.set(Calendar.MONTH, mon);
                        // no '- 1' here because we are promoting the month
                        continue;
                    } else if (daysToAdd > 0 || dayShifted) {
                        cl.set(Calendar.SECOND, 0);
                        cl.set(Calendar.MINUTE, 0);
                        cl.set(Calendar.HOUR_OF_DAY, 0);
                        cl.set(Calendar.DAY_OF_MONTH, day);
                        cl.set(Calendar.MONTH, mon - 1);
                        // '- 1' here because we are NOT promoting the month
                        continue;
                    }
                } else {
                    int cDow = cl.get(Calendar.DAY_OF_WEEK); // current d-o-w
                    int dow = daysOfWeek.first(); // desired
                    // d-o-w
                    st = daysOfWeek.tailSet(cDow);
                    if (st != null && st.size() > 0) {
                        dow = st.first();
                    }

                    int daysToAdd = 0;
                    if (cDow < dow) {
                        daysToAdd = dow - cDow;
                    }
                    if (cDow > dow) {
                        daysToAdd = dow + (7 - cDow);
                    }

                    int lDay = getLastDayOfMonth(mon, cl.get(Calendar.YEAR));

                    if (day + daysToAdd > lDay) { // will we pass the end of
                        // the month?
                        cl.set(Calendar.SECOND, 0);
                        cl.set(Calendar.MINUTE, 0);
                        cl.set(Calendar.HOUR_OF_DAY, 0);
                        cl.set(Calendar.DAY_OF_MONTH, 1);
                        cl.set(Calendar.MONTH, mon);
                        // no '- 1' here because we are promoting the month
                        continue;
                    } else if (daysToAdd > 0) { // are we switching days?
                        cl.set(Calendar.SECOND, 0);
                        cl.set(Calendar.MINUTE, 0);
                        cl.set(Calendar.HOUR_OF_DAY, 0);
                        cl.set(Calendar.DAY_OF_MONTH, day + daysToAdd);
                        cl.set(Calendar.MONTH, mon - 1);
                        // '- 1' because calendar is 0-based for this field,
                        // and we are 1-based
                        continue;
                    }
                }
            } else { // dayOfWSpec && !dayOfMSpec
                throw new UnsupportedOperationException(
                        "Support for specifying both a day-of-week AND a day-of-month parameter is not implemented.");
            }
            cl.set(Calendar.DAY_OF_MONTH, day);

            mon = cl.get(Calendar.MONTH) + 1;
            // '+ 1' because calendar is 0-based for this field, and we are
            // 1-based
            int year = cl.get(Calendar.YEAR);
            t = -1;

            // test for expressions that never generate a valid fire date,
            // but keep looping...
            if (year > MAX_YEAR) {
                return null;
            }

            // get month...................................................
            st = months.tailSet(mon);
            if (st != null && st.size() != 0) {
                t = mon;
                mon = st.first();
            } else {
                mon = months.first();
                year++;
            }
            if (mon != t) {
                cl.set(Calendar.SECOND, 0);
                cl.set(Calendar.MINUTE, 0);
                cl.set(Calendar.HOUR_OF_DAY, 0);
                cl.set(Calendar.DAY_OF_MONTH, 1);
                cl.set(Calendar.MONTH, mon - 1);
                // '- 1' because calendar is 0-based for this field, and we are
                // 1-based
                cl.set(Calendar.YEAR, year);
                continue;
            }
            cl.set(Calendar.MONTH, mon - 1);
            // '- 1' because calendar is 0-based for this field, and we are
            // 1-based

            year = cl.get(Calendar.YEAR);
            t = -1;

            // get year...................................................
            st = years.tailSet(year);
            if (st != null && st.size() != 0) {
                t = year;
                year = st.first();
            } else {
                return null; // ran out of years...
            }

            if (year != t) {
                cl.set(Calendar.SECOND, 0);
                cl.set(Calendar.MINUTE, 0);
                cl.set(Calendar.HOUR_OF_DAY, 0);
                cl.set(Calendar.DAY_OF_MONTH, 1);
                cl.set(Calendar.MONTH, 0);
                // '- 1' because calendar is 0-based for this field, and we are
                // 1-based
                cl.set(Calendar.YEAR, year);
                continue;
            }
            cl.set(Calendar.YEAR, year);

            gotOne = true;
        } // while( !done )

        return cl.getTime();
    }

    /**
     * Advance the calendar to the particular hour paying particular attention
     * to daylight saving problems.
     * 
     * @param cal the calendar to operate on
     * @param hour the hour to set
     */
    protected void setCalendarHour(Calendar cal, int hour) {
        cal.set(java.util.Calendar.HOUR_OF_DAY, hour);
        if (cal.get(java.util.Calendar.HOUR_OF_DAY) != hour && hour != 24) {
            cal.set(java.util.Calendar.HOUR_OF_DAY, hour + 1);
        }
    }

    /**
     * NOT YET IMPLEMENTED: Returns the time before the given time
     * that the <code>CronExpression</code> matches.
     */ 
    public Date getTimeBefore(Date endTime) { 
        // FUTURE_TODO: implement QUARTZ-423
        return null;
    }

    /**
     * NOT YET IMPLEMENTED: Returns the final time that the 
     * <code>CronExpression</code> will match.
     */
    public Date getFinalFireTime() {
        // FUTURE_TODO: implement QUARTZ-423
        return null;
    }
    
    protected boolean isLeapYear(int year) {
        return ((year % 4 == 0 && year % 100 != 0) || (year % 400 == 0));
    }

    protected int getLastDayOfMonth(int monthNum, int year) {

        switch (monthNum) {
            case 1:
                return 31;
            case 2:
                return (isLeapYear(year)) ? 29 : 28;
            case 3:
                return 31;
            case 4:
                return 30;
            case 5:
                return 31;
            case 6:
                return 30;
            case 7:
                return 31;
            case 8:
                return 31;
            case 9:
                return 30;
            case 10:
                return 31;
            case 11:
                return 30;
            case 12:
                return 31;
            default:
                throw new IllegalArgumentException("Illegal month number: "
                        + monthNum);
        }
    }
    

    private Optional<Integer> findSmallestDay(int day, int mon, int year, TreeSet<Integer> set) {
        if (set.isEmpty()) {
            return Optional.empty();
        }

        final int lastDay = getLastDayOfMonth(mon, year);
        // For "L", "L-1", etc.
        int smallestDay = Optional.ofNullable(set.ceiling(LAST_DAY_OFFSET_END - (lastDay - day)))
            .map(d -> d - LAST_DAY_OFFSET_START + 1)
            .orElse(Integer.MAX_VALUE);

        // For "1", "2", etc.
        SortedSet<Integer> st = set.subSet(day, LAST_DAY_OFFSET_START);
        // make sure we don't over-run a short month, such as february
        if (!st.isEmpty() && st.first() < smallestDay && st.first() <= lastDay) {
           smallestDay = st.first();
        }

        return smallestDay == Integer.MAX_VALUE ? Optional.empty() : Optional.of(smallestDay);
    }

    private void readObject(java.io.ObjectInputStream stream)
        throws java.io.IOException, ClassNotFoundException {
        
        stream.defaultReadObject();
        try {
            buildExpression(cronExpression);
        } catch (Exception ignore) {
        } // never happens
    }    
    
    @Override
    @Deprecated
    public Object clone() {
        return new CronExpression(this);
    }
}

class ValueSet {
    public int value;

    public int pos;
}<|MERGE_RESOLUTION|>--- conflicted
+++ resolved
@@ -260,16 +260,8 @@
     protected transient TreeSet<Integer> daysOfWeek;
     protected transient TreeSet<Integer> years;
 
-<<<<<<< HEAD
-    protected transient boolean lastdayOfWeek = false;
-    protected transient int nthdayOfWeek = 0;
-=======
     protected transient boolean lastDayOfWeek = false;
     protected transient int nthDayOfWeek = 0;
-    protected transient boolean lastDayOfMonth = false;
-    protected transient boolean nearestWeekday = false;
-    protected transient int lastDayOffset = 0;
->>>>>>> 25e11b8f
     protected transient boolean expressionParsed = false;
     
     public static final int MAX_YEAR = Calendar.getInstance().get(Calendar.YEAR) + 100;
@@ -625,14 +617,8 @@
                             "'?' can only be specified for Day-of-Month or Day-of-Week.",
                             i);
             }
-<<<<<<< HEAD
             if (type == DAY_OF_WEEK) {
                 if (!daysOfMonth.isEmpty() && daysOfMonth.last() == NO_SPEC_INT) {
-=======
-            if (type == DAY_OF_WEEK && !lastDayOfMonth) {
-                int val = daysOfMonth.last();
-                if (val == NO_SPEC_INT) {
->>>>>>> 25e11b8f
                     throw new ParseException(
                                 "'?' can only be specified for Day-of-Month -OR- Day-of-Week.",
                                 i);
@@ -676,7 +662,6 @@
             return i;
         } else if (c == 'L') {
             i++;
-<<<<<<< HEAD
             if (type == DAY_OF_WEEK) {
                 addToSet(7, 7, 0, type);
             }
@@ -684,24 +669,6 @@
                 int dom = LAST_DAY_OFFSET_END;
                 boolean nearestWeekday = false;
                 if (s.length() > i) {
-=======
-            if (type == DAY_OF_MONTH) {
-                lastDayOfMonth = true;
-            }
-            if (type == DAY_OF_WEEK) {
-                addToSet(7, 7, 0, type);
-            }
-            if(type == DAY_OF_MONTH && s.length() > i) {
-                c = s.charAt(i);
-                if(c == '-') {
-                    ValueSet vs = getValue(0, s, i+1);
-                    lastDayOffset = vs.value;
-                    if(lastDayOffset > 30)
-                        throw new ParseException("Offset from last day must be <= 30", i+1);
-                    i = vs.pos;
-                }                        
-                if(s.length() > i) {
->>>>>>> 25e11b8f
                     c = s.charAt(i);
                     if (c == '-') {
                         ValueSet vs = getValue(0, s, i + 1);
@@ -927,21 +894,9 @@
         buf.append("lastDayOfWeek: ");
         buf.append(lastDayOfWeek);
         buf.append("\n");
-<<<<<<< HEAD
         buf.append("NthDayOfWeek: ");
         buf.append(nthdayOfWeek);
         buf.append("\n");
-=======
-        buf.append("nearestWeekday: ");
-        buf.append(nearestWeekday);
-        buf.append("\n");
-        buf.append("nthDayOfWeek: ");
-        buf.append(nthDayOfWeek);
-        buf.append("\n");
-        buf.append("lastDayOfMonth: ");
-        buf.append(lastDayOfMonth);
-        buf.append("\n");
->>>>>>> 25e11b8f
         buf.append("years: ");
         buf.append(getExpressionSetSummary(years));
         buf.append("\n");
@@ -1313,70 +1268,12 @@
             boolean dayOfMSpec = !daysOfMonth.contains(NO_SPEC);
             boolean dayOfWSpec = !daysOfWeek.contains(NO_SPEC);
             if (dayOfMSpec && !dayOfWSpec) { // get day by day of month rule
-<<<<<<< HEAD
                 Optional<Integer> smallestDay = findSmallestDay(day, mon, cl.get(Calendar.YEAR), daysOfMonth);
                 Optional<Integer> smallestDayForWeekday = findSmallestDay(day, mon, cl.get(Calendar.YEAR), nearestWeekdays);
                 t = day;
                 day = -1;
                 if (smallestDayForWeekday.isPresent()) {
                     day = smallestDayForWeekday.get();
-=======
-                st = daysOfMonth.tailSet(day);
-                if (lastDayOfMonth) {
-                    if(!nearestWeekday) {
-                        t = day;
-                        day = getLastDayOfMonth(mon, cl.get(Calendar.YEAR));
-                        day -= lastDayOffset;
-                        if(t > day) {
-                            mon++;
-                            if(mon > 12) { 
-                                mon = 1;
-                                tmon = 3333; // ensure test of mon != tmon further below fails
-                                cl.add(Calendar.YEAR, 1);
-                            }
-                            day = 1;
-                        }
-                    } else {
-                        t = day;
-                        day = getLastDayOfMonth(mon, cl.get(Calendar.YEAR));
-                        day -= lastDayOffset;
-                        
-                        java.util.Calendar tcal = java.util.Calendar.getInstance(getTimeZone());
-                        tcal.set(Calendar.SECOND, 0);
-                        tcal.set(Calendar.MINUTE, 0);
-                        tcal.set(Calendar.HOUR_OF_DAY, 0);
-                        tcal.set(Calendar.DAY_OF_MONTH, day);
-                        tcal.set(Calendar.MONTH, mon - 1);
-                        tcal.set(Calendar.YEAR, cl.get(Calendar.YEAR));
-                        
-                        int ldom = getLastDayOfMonth(mon, cl.get(Calendar.YEAR));
-                        int dow = tcal.get(Calendar.DAY_OF_WEEK);
-
-                        if(dow == Calendar.SATURDAY && day == 1) {
-                            day += 2;
-                        } else if(dow == Calendar.SATURDAY) {
-                            day -= 1;
-                        } else if(dow == Calendar.SUNDAY && day == ldom) { 
-                            day -= 2;
-                        } else if(dow == Calendar.SUNDAY) { 
-                            day += 1;
-                        }
-                    
-                        tcal.set(Calendar.SECOND, sec);
-                        tcal.set(Calendar.MINUTE, min);
-                        tcal.set(Calendar.HOUR_OF_DAY, hr);
-                        tcal.set(Calendar.DAY_OF_MONTH, day);
-                        tcal.set(Calendar.MONTH, mon - 1);
-                        Date nTime = tcal.getTime();
-                        if(nTime.before(afterTime)) {
-                            day = 1;
-                            mon++;
-                        }
-                    }
-                } else if(nearestWeekday) {
-                    t = day;
-                    day = daysOfMonth.first();
->>>>>>> 25e11b8f
 
                     java.util.Calendar tcal = java.util.Calendar.getInstance(getTimeZone());
                     tcal.set(Calendar.SECOND, 0);
